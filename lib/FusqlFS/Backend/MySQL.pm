use strict;
use 5.010;

package FusqlFS::Backend::MySQL;
our $VERSION = "0.005";
use parent 'FusqlFS::Backend::Base';

use FusqlFS::Backend::MySQL::Tables;
use FusqlFS::Backend::MySQL::Users;

sub init
{
    my $self = shift;
    $self->do('SET character_set_results = ?'   , $self->{charset});
    $self->do('SET character_set_client = ?'    , $self->{charset});
    $self->do('SET character_set_connection = ?', $self->{charset});

    $self->{subpackages} = {
<<<<<<< HEAD
        tables => new FusqlFS::Backend::MySQL::Tables(),
        users  => new FusqlFS::Backend::MySQL::Users(),
=======
        tables => FusqlFS::Backend::MySQL::Tables->new(),
>>>>>>> 6247784a
    };
}

sub dsn
{
    my $self = shift;
    return 'mysql:'.$self->SUPER::dsn(@_);
}

1;
<|MERGE_RESOLUTION|>--- conflicted
+++ resolved
@@ -16,12 +16,8 @@
     $self->do('SET character_set_connection = ?', $self->{charset});
 
     $self->{subpackages} = {
-<<<<<<< HEAD
         tables => new FusqlFS::Backend::MySQL::Tables(),
         users  => new FusqlFS::Backend::MySQL::Users(),
-=======
-        tables => FusqlFS::Backend::MySQL::Tables->new(),
->>>>>>> 6247784a
     };
 }
 
