use strict;
use 5.010;

package FusqlFS::Backend::Base;
our $VERSION = "0.005";
use parent 'FusqlFS::Artifact';

=head1 NAME

FusqlFS::Backend::Base - base FusqlFS class for database backend implementations

=head1 SYNOPSIS

    use FusqlFS::Backend::PgSQL;
    use parent 'FusqlFS::Backend::Base';

    use FusqlFS::Backend::PgSQL::Tables;
    use FusqlFS::Backend::PgSQL::Views;
    use FusqlFS::Backend::PgSQL::Sequences;
    use FusqlFS::Backend::PgSQL::Roles;

    sub init
    {
        my $self = shift;
        $self->{subpackages} = {
            tables    => new FusqlFS::Backend::PgSQL::Tables(),
            views     => new FusqlFS::Backend::PgSQL::Views(),
            sequences => new FusqlFS::Backend::PgSQL::Sequences(),
            roles     => new FusqlFS::Backend::PgSQL::Roles(),
        };
    }

    sub dsn
    {
        my $self = shift;
        return 'Pg:'.$shift->SUPER::dsn(@_);
    }

    1;

=head1 DESCRIPTION

This is the base abstract class and start point for any FusqlFS database
backend implementation. The instance of this class's subclass is a "root" of
fusqlfs file system.

You start your backend implementation by subclassing C<FusqlFS::Backend::Base>
and overriding some methods as described in L</SYNOPSIS>.

See L</METHODS> section for detailed description of what you should and should
not override.

You should define C<subpackages> instance variable among other operations in
order for your backend class to be usable. The value of this property must be a
hashref which describes root of fusqlfs subsystem: its keys will be file names,
and values will be these files' content (well, the values are usually
L<FusqlFS::Artifact> instances interfacing to different database artifacts, so
"file" here means not only plain file, but directories, symlinks and
pseudopipes as well).

See also L<FusqlFS::Entry> to learn how this instance variable is used, how
file paths are mapped to backend objects and how file type is determined.

=head1 METHODS

=over

=cut

use DBI;
use FusqlFS::Entry;

our %FORMATTERS = (
    xml => [
        'XML/Simple.pm',
        sub () { XMLout($_[0], NoAttr => 1) },
        sub () { XMLin($_[0], NoAttr => 1) },
        ],
    yaml => [
        'YAML/Tiny.pm',
        \&YAML::Tiny::Dump,
        \&YAML::Tiny::Load,
        ],
    json => [
        'JSON/Syck.pm',
        \&JSON::Syck::Dump,
        \&JSON::Syck::Load,
        ],
);

=item new

Class constructor.

Input: %options.
Output: $backend_base_instance.

This method does a lot of initialization work, including DBI connection
initialization and setup of different inner variables, data representation
layer setup etc., so do not override and redefine it unless you really know
what you are doing. And if you really need to override it, consider calling it
with C<$class-E<gt>SUPER::new(...)> at some point to avoid unnecessary work.

If you need to do some initialization work, consider overriding L</init> method
which is created to be overridden and redefined.

=cut
sub new
{
    return $FusqlFS::Artifact::instance if $FusqlFS::Artifact::instance;

    my $class = shift;
    my %options = @_;
    my $dsn = 'DBI:'.$class->dsn(@options{qw(host port database)});
    my $debug = $options{debug}||0;
    my $fnsep = $options{fnsep}||'.';
    my $self = {
        subpackages => {},
        limit       => 0 + ($options{limit}||0),
        charset     => $options{charset}||'',
        fnsep       => $fnsep,
        fnsplit     => qr/[$fnsep]/,
        connect     => sub () {
                           DBI->connect($dsn, @options{qw(user password)},
                           {
                               PrintError => $debug > 0,
                               PrintWarn  => $debug > 1
                           });
                       },
    };
    $self->{dbh} = $self->{connect}();

<<<<<<< HEAD
    given ($options{format})
    {
        when ('xml')
        {
            require('XML/Simple.pm');
            $self->{dumper} = sub () { XMLout($_[0], NoAttr => 1) };
            $self->{loader} = sub () { XMLin($_[0], NoAttr => 1) };
        }
        when ('yaml')
        {
            require('YAML/Tiny.pm');
            $self->{dumper} = \&YAML::Tiny::Dump;
            $self->{loader} = \&YAML::Tiny::Load;
        }
        when ('json')
        {
            require('JSON/Syck.pm');
            $self->{dumper} = \&JSON::Syck::Dump;
            $self->{loader} = \&JSON::Syck::Load;
        }
        default
        {
            require('YAML/Tiny.pm');
            $self->{dumper} = \&YAML::Tiny::Dump;
            $self->{loader} = \&YAML::Tiny::Load;
        }
    }
=======
    my $formatter = $FORMATTERS{$options{format}} || $FORMATTERS{yaml};
    require $formatter->[0];
    $self->{dumper} = $formatter->[1];
    $self->{loader} = $formatter->[2];
>>>>>>> 6247784a

    bless $self, $class;

    $FusqlFS::Artifact::instance = $self;
    $self->init();
    return $self;
}

=item connect, disconnect, reconnect

These methods can be used to control database connection in runtime.
Please use them instead of direct DBH object access via $fusqlh->{dbh},
as they make some more work, than simple database {dis,re}connection.

They use credentials, provided on first backend object initialization
with L</new> method above, so no parameters are required.

C<connect> establish new database connection and reinitializes backend.
Backend reinitialization is required, because some backends make some
query preparation, linked to current database connection.

C<disconnect> drops database connection, and C<reconnect> drops database
connection is it's active (checked with L<DBI::ping> method) and
then establish connection anew. This method is used in C<HUP>
signal handler to reset database connection.

=cut
sub connect
{
    my $self = shift;
    $self->{dbh} = $self->{connect}();
    $self->init();
}

sub disconnect
{
    $_[0]->{dbh}->disconnect();
}

sub reconnect
{
    my $self = shift;
    $self->disconnect() if $self->{dbh}->ping();
    $self->connect();
}

=item by_path

Returns L<FusqlFS::Entry> entry by path.

Input: $path, $leaf_absent=undef.
Output: $entry_instance.

See L<FusqlFS::Entry> for detailed description. This method is just a
convenient way of constructing C<FusqlFS::Entry>'s instance as you don't need
to pass first C<$fs> argument to it.

=cut
sub by_path
{
    return FusqlFS::Entry->new(@_);
}

=item dsn

Compose DSN string for the L<DBI/connect> method.

Input: $host, $port, $database.
Output: $dsn.

This method composes basic database type agnostic DSN string, e.g. without any
database driver prefix. You should override this method to prepend it with DBD
prefix like `Pg:' or `mysql:' or modify it in some other way as needed.

=begin testing dsn

#!noinst

is FusqlFS::Backend::Base->dsn('host', 'port', 'database'), 'host=host;port=port;database=database;', 'FusqlFS::Backend::Base->dsn is sane';

=end testing
=cut
sub dsn
{
    my $dsn = "";
    $dsn .= "host=$_[1];" if $_[1];
    $dsn .= "port=$_[2];" if $_[2];
    $dsn .= "database=$_[3];";
    return $dsn;
}

=item init

I<Abstract method> called after main initialization work in L</new> is done.

No data is passed to this method, except for class instance reference as first
argument, and all data returned from it are ignored.

This is an abstract method called as instance method after L</new> is done all
initialization work and you should override it if you have some additional
initialization work to do. You will override it most times, actually.

=cut
sub init
{
    return;
}

=item destroy

Destroy instance state variable.

The C<FusqlFS::Backend::Base> class is a singleton. It is initialized only once
and every subsequent call to L</new> method returns the same class instance,
stored in inner state variable.

Sometimes you really need to reset this instance and reinitialize this
singleton. If this is the case, use this method.

Do it only if you really understand all the sequences and you don't have any
other way to do the thing you want to do.

=cut
sub destroy
{
    if ($FusqlFS::Artifact::instance)
    {
        undef $FusqlFS::Artifact::instance;
    }
}

1;
<|MERGE_RESOLUTION|>--- conflicted
+++ resolved
@@ -130,40 +130,10 @@
     };
     $self->{dbh} = $self->{connect}();
 
-<<<<<<< HEAD
-    given ($options{format})
-    {
-        when ('xml')
-        {
-            require('XML/Simple.pm');
-            $self->{dumper} = sub () { XMLout($_[0], NoAttr => 1) };
-            $self->{loader} = sub () { XMLin($_[0], NoAttr => 1) };
-        }
-        when ('yaml')
-        {
-            require('YAML/Tiny.pm');
-            $self->{dumper} = \&YAML::Tiny::Dump;
-            $self->{loader} = \&YAML::Tiny::Load;
-        }
-        when ('json')
-        {
-            require('JSON/Syck.pm');
-            $self->{dumper} = \&JSON::Syck::Dump;
-            $self->{loader} = \&JSON::Syck::Load;
-        }
-        default
-        {
-            require('YAML/Tiny.pm');
-            $self->{dumper} = \&YAML::Tiny::Dump;
-            $self->{loader} = \&YAML::Tiny::Load;
-        }
-    }
-=======
     my $formatter = $FORMATTERS{$options{format}} || $FORMATTERS{yaml};
     require $formatter->[0];
     $self->{dumper} = $formatter->[1];
     $self->{loader} = $formatter->[2];
->>>>>>> 6247784a
 
     bless $self, $class;
 
